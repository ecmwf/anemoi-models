# (C) Copyright 2024 ECMWF.
#
# This software is licensed under the terms of the Apache Licence Version 2.0
# which can be obtained at http://www.apache.org/licenses/LICENSE-2.0.
# In applying this licence, ECMWF does not waive the privileges and immunities
# granted to it by virtue of its status as an intergovernmental organisation
# nor does it submit to any jurisdiction.
#

import logging

import torch
from torch import nn

from anemoi.models.layers.utils import AutocastLayerNorm
from anemoi.models.layers.utils import CheckpointWrapper

LOGGER = logging.getLogger(__name__)


class MLP(nn.Module):
    """Multi-layer perceptron with optional checkpoint."""

    def __init__(
        self,
        in_features: int,
        hidden_dim: int,
        out_features: int,
        n_extra_layers: int = 0,
        activation: str = "SiLU",
        final_activation: bool = False,
        layer_norm: bool = True,
        checkpoints: bool = False,
        layer_kernels: any = None,
    ) -> nn.Module:
        """Generate a multi-layer perceptron.

        Parameters
        ----------
        in_features : int
            Number of input features
        hidden_dim : int
            Hidden dimensions
        out_features : int
            Number of output features
        n_extra_layers : int, optional
            Number of extra layers in MLP, by default 0
        activation : str, optional
            Activation function, by default "SiLU"
        final_activation : bool, optional
            Whether to apply a final activation function to last layer, by default True
        layer_norm : bool, optional
            Whether to apply layer norm after activation, by default True
        checkpoints : bool, optional
            Whether to provide checkpoints, by default False
        layer_kernels : any,
            A dict of layer implementations e.g. layer_kernels['Linear'] = "Module.submodule.Linear". Defined in config/models/<model>.yaml

        Returns
        -------
        nn.Module
            Returns a MLP module

        Raises
        ------
        RuntimeError
            If activation function is not supported
        """
        super().__init__()

<<<<<<< HEAD
        # Uses the implementation defined in config.model.layer_kernels.<kernel>
        # (unless it is not availible, in which case it will fall back to torch.nn.<kernel>)
        Linear=layer_kernels['Linear']
        LayerNorm=layer_kernels['LayerNorm']
=======
        Linear = layer_kernels["Linear"]
        LayerNorm = layer_kernels["LayerNorm"]
>>>>>>> bd6fdb3b

        try:
            act_func = getattr(nn, activation)
        except AttributeError as ae:
            LOGGER.error("Activation function %s not supported", activation)
            raise RuntimeError from ae

        mlp1 = nn.Sequential(Linear(in_features, hidden_dim), act_func())
        for _ in range(n_extra_layers + 1):
            mlp1.append(Linear(hidden_dim, hidden_dim))
            mlp1.append(act_func())
        mlp1.append(Linear(hidden_dim, out_features))

        if final_activation:
            mlp1.append(act_func())

        if layer_norm:
            mlp1.append(AutocastLayerNorm(out_features))
            # mlp1.append(LayerNorm(out_features).as_type(out_features))

        self.model = CheckpointWrapper(mlp1) if checkpoints else mlp1

    def forward(self, x: torch.Tensor) -> torch.Tensor:
        return self.model(x)<|MERGE_RESOLUTION|>--- conflicted
+++ resolved
@@ -68,15 +68,10 @@
         """
         super().__init__()
 
-<<<<<<< HEAD
         # Uses the implementation defined in config.model.layer_kernels.<kernel>
         # (unless it is not availible, in which case it will fall back to torch.nn.<kernel>)
-        Linear=layer_kernels['Linear']
-        LayerNorm=layer_kernels['LayerNorm']
-=======
-        Linear = layer_kernels["Linear"]
-        LayerNorm = layer_kernels["LayerNorm"]
->>>>>>> bd6fdb3b
+        Linear = layer_kernels['Linear']
+        LayerNorm = layer_kernels['LayerNorm']
 
         try:
             act_func = getattr(nn, activation)
