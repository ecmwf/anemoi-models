# (C) Copyright 2024 ECMWF.
#
# This software is licensed under the terms of the Apache Licence Version 2.0
# which can be obtained at http://www.apache.org/licenses/LICENSE-2.0.
# In applying this licence, ECMWF does not waive the privileges and immunities
# granted to it by virtue of its status as an intergovernmental organisation
# nor does it submit to any jurisdiction.
#

import logging
from typing import Optional

import torch
from torch import Tensor
from torch import nn

from anemoi.models.data_indices.collection import IndexCollection

LOGGER = logging.getLogger(__name__)


class BasePreprocessor(nn.Module):
    """Base class for data pre- and post-processors."""

    def __init__(
        self,
        config=None,
        data_indices: Optional[IndexCollection] = None,
        statistics: Optional[dict] = None,
    ) -> None:
        """Initialize the preprocessor.

        Parameters
        ----------
        config : DotDict
            configuration object of the processor
        data_indices : IndexCollection
            Data indices for input and output variables
        statistics : dict
            Data statistics dictionary
<<<<<<< HEAD
        data_indices : dict
            Data indices for input and output variables

        Attributes
        ----------
        default : str
            Default method for variables not specified in the config
        method_config : dict
            Dictionary of the methods with lists of variables
        methods : dict
            Dictionary of the variables with methods
        data_indices : IndexCollection
            Data indices for input and output variables
        remap : dict
            Dictionary of the variables with remapped names in the config
=======
>>>>>>> 79fd11a7
        """
        super().__init__()

        self.default, self.method_config = self._process_config(config)
        self.methods = self._invert_key_value_list(self.method_config)

        self.data_indices = data_indices

    def _process_config(self, config):
        _special_keys = ["default", "remap"]
        default = config.get("default", "none")
        self.remap = config.get("remap", {})
        method_config = {k: v for k, v in config.items() if k not in _special_keys and v is not None and v != "none"}

        if not method_config:
            LOGGER.warning(
                f"{self.__class__.__name__}: Using default method {default} for all variables not specified in the config.",
            )

        return default, method_config

    def _invert_key_value_list(self, method_config: dict[str, list[str]]) -> dict[str, str]:
        """Invert a dictionary of methods with lists of variables.

        Parameters
        ----------
        method_config : dict[str, list[str]]
            dictionary of the methods with lists of variables

        Returns
        -------
        dict[str, str]
            dictionary of the variables with methods
        """
        return {
            variable: method
            for method, variables in method_config.items()
            if not isinstance(variables, str)
            for variable in variables
        }

    def forward(self, x, in_place: bool = True, inverse: bool = False) -> Tensor:
        """Process the input tensor.

        Parameters
        ----------
        x : torch.Tensor
            Input tensor
        in_place : bool
            Whether to process the tensor in place
        inverse : bool
            Whether to inverse transform the input

        Returns
        -------
        torch.Tensor
            Processed tensor
        """
        if inverse:
            return self.inverse_transform(x, in_place=in_place)
        return self.transform(x, in_place=in_place)

    def transform(self, x, in_place: bool = True) -> Tensor:
        """Process the input tensor."""
        if not in_place:
            x = x.clone()
        return x

    def inverse_transform(self, x, in_place: bool = True) -> Tensor:
        """Inverse process the input tensor."""
        if not in_place:
            x = x.clone()
        return x


class Processors(nn.Module):
    """A collection of processors."""

    def __init__(self, processors: list, inverse: bool = False) -> None:
        """Initialize the processors.

        Parameters
        ----------
        processors : list
            List of processors
        """
        super().__init__()

        self.inverse = inverse
        self.first_run = True

        if inverse:
            # Reverse the order of processors for inverse transformation
            # e.g. first impute then normalise forward but denormalise then de-impute for inverse
            processors = processors[::-1]

        self.processors = nn.ModuleDict(processors)

    def __repr__(self) -> str:
        return f"{self.__class__.__name__} [{'inverse' if self.inverse else 'forward'}]({self.processors})"

    def forward(self, x, in_place: bool = True) -> Tensor:
        """Process the input tensor.

        Parameters
        ----------
        x : torch.Tensor
            Input tensor
        in_place : bool
            Whether to process the tensor in place

        Returns
        -------
        torch.Tensor
            Processed tensor
        """
        for processor in self.processors.values():
            x = processor(x, in_place=in_place, inverse=self.inverse)

        if self.first_run:
            self.first_run = False
            self._run_checks(x)
        return x

    def _run_checks(self, x):
        """Run checks on the processed tensor."""
        if not self.inverse:
            # Forward transformation checks:
            assert not torch.isnan(
                x
            ).any(), f"NaNs ({torch.isnan(x).sum()}) found in processed tensor after {self.__class__.__name__}."<|MERGE_RESOLUTION|>--- conflicted
+++ resolved
@@ -38,7 +38,6 @@
             Data indices for input and output variables
         statistics : dict
             Data statistics dictionary
-<<<<<<< HEAD
         data_indices : dict
             Data indices for input and output variables
 
@@ -54,9 +53,8 @@
             Data indices for input and output variables
         remap : dict
             Dictionary of the variables with remapped names in the config
-=======
->>>>>>> 79fd11a7
         """
+        
         super().__init__()
 
         self.default, self.method_config = self._process_config(config)
