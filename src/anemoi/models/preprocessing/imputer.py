# (C) Copyright 2024 Anemoi contributors.
#
# This software is licensed under the terms of the Apache Licence Version 2.0
# which can be obtained at http://www.apache.org/licenses/LICENSE-2.0.
#
# In applying this licence, ECMWF does not waive the privileges and immunities
# granted to it by virtue of its status as an intergovernmental organisation
# nor does it submit to any jurisdiction.


import logging
import warnings
from abc import ABC
from typing import Optional

import torch

from anemoi.models.data_indices.collection import IndexCollection
from anemoi.models.preprocessing import BasePreprocessor

LOGGER = logging.getLogger(__name__)


class BaseImputer(BasePreprocessor, ABC):
    """Base class for Imputers."""

    def __init__(
        self,
        config=None,
        data_indices: Optional[IndexCollection] = None,
        statistics: Optional[dict] = None,
    ) -> None:
        """Initialize the imputer.

        Parameters
        ----------
        config : DotDict
            configuration object of the processor
        data_indices : IndexCollection
            Data indices for input and output variables
        statistics : dict
            Data statistics dictionary
        """
        super().__init__(config, data_indices, statistics)

        self.nan_locations = None
        # weight imputed values wiht zero in loss calculation
        self.loss_mask_training = None

    def _validate_indices(self):
        assert len(self.index_training_input) == len(self.index_inference_input) <= len(self.replacement), (
            f"Error creating imputation indices {len(self.index_training_input)}, "
            f"{len(self.index_inference_input)}, {len(self.replacement)}"
        )
        assert len(self.index_training_output) == len(self.index_inference_output) <= len(self.replacement), (
            f"Error creating imputation indices {len(self.index_training_output)}, "
            f"{len(self.index_inference_output)}, {len(self.replacement)}"
        )

    def _create_imputation_indices(
        self,
        statistics=None,
    ):
        """Create the indices for imputation."""
        name_to_index_training_input = self.data_indices.data.input.name_to_index
        name_to_index_inference_input = self.data_indices.model.input.name_to_index
        name_to_index_training_output = self.data_indices.data.output.name_to_index
        name_to_index_inference_output = self.data_indices.model.output.name_to_index

        self.num_training_input_vars = len(name_to_index_training_input)
        self.num_inference_input_vars = len(name_to_index_inference_input)
        self.num_training_output_vars = len(name_to_index_training_output)
        self.num_inference_output_vars = len(name_to_index_inference_output)

        (
            self.index_training_input,
            self.index_inference_input,
            self.index_training_output,
            self.index_inference_output,
            self.replacement,
        ) = ([], [], [], [], [])

        # Create indices for imputation
        for name in name_to_index_training_input:

            method = self.methods.get(name, self.default)
            if method == "none":
                LOGGER.debug(f"Imputer: skipping {name} as no imputation method is specified")
                continue

            self.index_training_input.append(name_to_index_training_input[name])
            self.index_training_output.append(name_to_index_training_output.get(name, None))
            self.index_inference_input.append(name_to_index_inference_input.get(name, None))
            self.index_inference_output.append(name_to_index_inference_output.get(name, None))

            if statistics is None:
                self.replacement.append(method)
            elif isinstance(statistics, dict):
                assert method in statistics, f"{method} is not a method in the statistics metadata"
                self.replacement.append(statistics[method][name_to_index_training_input[name]])
            else:
                raise TypeError(f"Statistics {type(statistics)} is optional and not a dictionary")

            LOGGER.debug(f"Imputer: replacing NaNs in {name} with value {self.replacement[-1]}")

    def _expand_subset_mask(self, x: torch.Tensor, idx_src: int) -> torch.Tensor:
        """Expand the subset of the mask to the correct shape."""
        return self.nan_locations[:, idx_src].expand(*x.shape[:-2], -1)

    def get_nans(self, x: torch.Tensor) -> torch.Tensor:
        """get NaN mask from data"""
        # The mask is only saved for the last two dimensions (grid, variable)
        idx = [slice(0, 1)] * (x.ndim - 2) + [slice(None), slice(None)]
        return torch.isnan(x[idx].squeeze())

    def transform(self, x: torch.Tensor, in_place: bool = True) -> torch.Tensor:
        """Impute missing values in the input tensor."""
        if not in_place:
            x = x.clone()

<<<<<<< HEAD
        # Reset NaN locations outside of training for validation and inference.
        if not self.training:
            self.nan_locations = None

        # Initialise mask if not cached.
=======
        # Initialize nan mask once
>>>>>>> 489a2415
        if self.nan_locations is None:

            # Get NaN locations
            self.nan_locations = self.get_nans(x)

            # Initialize training loss mask to weigh imputed values with zeroes once
            self.loss_mask_training = torch.ones(
                (x.shape[-2], len(self.data_indices.model.output.name_to_index)), device=x.device
            )  # shape (grid, n_outputs)
            # for all variables that are imputed and part of the model output, set the loss weight to zero
            for idx_src, idx_dst in zip(self.index_training_input, self.index_inference_output):
                if idx_dst is not None:
                    self.loss_mask_training[:, idx_dst] = (~self.nan_locations[:, idx_src]).int()

        # Choose correct index based on number of variables
        if x.shape[-1] == self.num_training_input_vars:
            index = self.index_training_input
        elif x.shape[-1] == self.num_inference_input_vars:
            index = self.index_inference_input
        else:
            raise ValueError(
                f"Input tensor ({x.shape[-1]}) does not match the training "
                f"({self.num_training_input_vars}) or inference shape ({self.num_inference_input_vars})",
            )

        # Replace values
        for idx_src, (idx_dst, value) in zip(self.index_training_input, zip(index, self.replacement)):
            if idx_dst is not None:
                x[..., idx_dst][self._expand_subset_mask(x, idx_src)] = value
        return x

    def inverse_transform(self, x: torch.Tensor, in_place: bool = True) -> torch.Tensor:
        """Impute missing values in the input tensor."""
        if not in_place:
            x = x.clone()

        # Replace original nans with nan again
        if x.shape[-1] == self.num_training_output_vars:
            index = self.index_training_output
        elif x.shape[-1] == self.num_inference_output_vars:
            index = self.index_inference_output
        else:
            raise ValueError(
                f"Input tensor ({x.shape[-1]}) does not match the training "
                f"({self.num_training_output_vars}) or inference shape ({self.num_inference_output_vars})",
            )

        # Replace values
        for idx_src, idx_dst in zip(self.index_training_input, index):
            if idx_dst is not None:
                x[..., idx_dst][self._expand_subset_mask(x, idx_src)] = torch.nan
        return x


class InputImputer(BaseImputer):
    """Imputes missing values using the statistics supplied.

    Expects the config to have keys corresponding to available statistics
    and values as lists of variables to impute.:
    ```
    default: "none"
    mean:
        - y
    maximum:
        - x
    minimum:
        - q
    ```
    """

    def __init__(
        self,
        config=None,
        data_indices: Optional[IndexCollection] = None,
        statistics: Optional[dict] = None,
    ) -> None:
        super().__init__(config, data_indices, statistics)

        self._create_imputation_indices(statistics)

        self._validate_indices()


class ConstantImputer(BaseImputer):
    """Imputes missing values using the constant value.

    Expects the config to have keys corresponding to available statistics
    and values as lists of variables to impute.:
    ```
    default: "none"
    1:
        - y
    5.0:
        - x
    3.14:
        - q
    ```
    """

    def __init__(
        self,
        config=None,
        data_indices: Optional[IndexCollection] = None,
        statistics: Optional[dict] = None,
    ) -> None:
        super().__init__(config, data_indices, statistics)

        self._create_imputation_indices()

        self._validate_indices()


class DynamicMixin:
    """Mixin to add dynamic imputation behavior."""

    def get_nans(self, x: torch.Tensor) -> torch.Tensor:
        """Override to calculate NaN locations dynamically."""
        return torch.isnan(x)

    def transform(self, x: torch.Tensor, in_place: bool = True) -> torch.Tensor:
        """Impute missing values in the input tensor."""
        if not in_place:
            x = x.clone()

        # Initilialize mask every time
        nan_locations = self.get_nans(x)

        self.loss_mask_training = torch.ones(
            (x.shape[-2], len(self.data_indices.model.output.name_to_index)), device=x.device
        )

        # Choose correct index based on number of variables
        if x.shape[-1] == self.num_training_input_vars:
            index = self.index_training_input
        elif x.shape[-1] == self.num_inference_input_vars:
            index = self.index_inference_input
        else:
            raise ValueError(
                f"Input tensor ({x.shape[-1]}) does not match the training "
                f"({self.num_training_input_vars}) or inference shape ({self.num_inference_input_vars})",
            )

        # Replace values
        for idx_src, (idx_dst, value) in zip(self.index_training_input, zip(index, self.replacement)):
            if idx_dst is not None:
                x[..., idx_dst][nan_locations[..., idx_src]] = value

        return x

    def inverse_transform(self, x: torch.Tensor, in_place: bool = True) -> torch.Tensor:
        """Impute missing values in the input tensor."""
        return x


class DynamicInputImputer(DynamicMixin, InputImputer):
    "Imputes missing values using the statistics supplied and a dynamic NaN map."

    def __init__(
        self,
        config=None,
        data_indices: Optional[IndexCollection] = None,
        statistics: Optional[dict] = None,
    ) -> None:
        super().__init__(config, data_indices, statistics)
        warnings.warn(
            "You are using a dynamic Imputer: NaN values will not be present in the model predictions. \
                      The model will be trained to predict imputed values. This might deteriorate performances."
        )


class DynamicConstantImputer(DynamicMixin, ConstantImputer):
    "Imputes missing values using the constant value and a dynamic NaN map."

    def __init__(
        self,
        config=None,
        data_indices: Optional[IndexCollection] = None,
        statistics: Optional[dict] = None,
    ) -> None:
        super().__init__(config, data_indices, statistics)
        warnings.warn(
            "You are using a dynamic Imputer: NaN values will not be present in the model predictions. \
                      The model will be trained to predict imputed values. This might deteriorate performances."
        )<|MERGE_RESOLUTION|>--- conflicted
+++ resolved
@@ -118,15 +118,11 @@
         if not in_place:
             x = x.clone()
 
-<<<<<<< HEAD
         # Reset NaN locations outside of training for validation and inference.
         if not self.training:
             self.nan_locations = None
 
         # Initialise mask if not cached.
-=======
-        # Initialize nan mask once
->>>>>>> 489a2415
         if self.nan_locations is None:
 
             # Get NaN locations
