--- conflicted
+++ resolved
@@ -45,30 +45,20 @@
         assert set(self.remapped).isdisjoint(self.diagnostic), (
             "Remapped variable overlap with diagnostic variables. Not implemented.",
         )
-<<<<<<< HEAD
-        self.name_to_index = dict(sorted(name_to_index.items(), key=operator.itemgetter(1)))
-        name_to_index_internal_data_input = {
-            name: i for i, name in enumerate(key for key in self.name_to_index if key not in self.remapped)
-        }
-=======
         assert set(self.remapped).issubset(self.name_to_index), (
             "Remapping a variable that does not exist in the dataset. Check for typos: ",
             f"{set(self.remapped).difference(self.name_to_index)}",
         )
->>>>>>> dbee83b3
         name_to_index_model_input = {
             name: i for i, name in enumerate(key for key in self.name_to_index if key not in self.diagnostic)
         }
         name_to_index_model_output = {
             name: i for i, name in enumerate(key for key in self.name_to_index if key not in self.forcing)
         }
-<<<<<<< HEAD
-=======
         # remove remapped variables from internal data and model indices
         name_to_index_internal_data_input = {
             name: i for i, name in enumerate(key for key in self.name_to_index if key not in self.remapped)
         }
->>>>>>> dbee83b3
         name_to_index_internal_model_input = {
             name: i for i, name in enumerate(key for key in name_to_index_model_input if key not in self.remapped)
         }
