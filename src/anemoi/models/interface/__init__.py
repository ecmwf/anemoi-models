# (C) Copyright 2024 ECMWF.
#
# This software is licensed under the terms of the Apache Licence Version 2.0
# which can be obtained at http://www.apache.org/licenses/LICENSE-2.0.
# In applying this licence, ECMWF does not waive the privileges and immunities
# granted to it by virtue of its status as an intergovernmental organisation
# nor does it submit to any jurisdiction.
#

import uuid

import torch
from anemoi.utils.config import DotDict
from hydra.utils import instantiate
from torch_geometric.data import HeteroData

from anemoi.models.preprocessing import Processors


class AnemoiModelInterface(torch.nn.Module):
    """An interface for Anemoi models.

    This class is a wrapper around the Anemoi model that includes pre-processing and post-processing steps.
    It inherits from the PyTorch Module class.

    Attributes
    ----------
    config : DotDict
        Configuration settings for the model.
    id : str
        A unique identifier for the model instance.
    multi_step : bool
        Whether the model uses multi-step input.
    graph_data : HeteroData
        Graph data for the model.
    statistics : dict
        Statistics for the data.
    metadata : dict
        Metadata for the model.
    data_indices : dict
        Indices for the data.
    pre_processors : Processors
        Pre-processing steps to apply to the data before passing it to the model.
    post_processors : Processors
        Post-processing steps to apply to the model's output.
    model : AnemoiModelEncProcDec
        The underlying Anemoi model.
    """

    def __init__(
        self, *, config: DotDict, graph_data: HeteroData, statistics: dict, data_indices: dict, metadata: dict
    ) -> None:
        super().__init__()
        self.config = config
        self.id = str(uuid.uuid4())
        self.multi_step = self.config.training.multistep_input
        self.graph_data = graph_data
        self.statistics = statistics
        self.metadata = metadata
        self.data_indices = data_indices
        self._build_model()

    def _build_model(self) -> None:
        """Builds the model and pre- and post-processors."""
        # Instantiate processors
        processors = [
            [name, instantiate(processor, data_indices=self.data_indices, statistics=self.statistics)]
            for name, processor in self.config.data.processors.items()
        ]

        # Assign the processor list pre- and post-processors
        self.pre_processors = Processors(processors)
        self.post_processors = Processors(processors, inverse=True)
        
        # # TODO: Make the instantiate work
        # self.model = instantiate(
        #     self.config.model,
        #     model_config=self.config,
        #     data_indices=self.data_indices, 
        #     graph_data=self.graph_data,
        #     _recursive_=False
        # )

        if self.config.model.model._target_ == 'anemoi.models.models.encoder_processor_decoder.AnemoiModelEncProcDecHierarchical':
            from anemoi.models.models.encoder_processor_decoder import AnemoiModelEncProcDecHierarchical

            self.model = AnemoiModelEncProcDecHierarchical(
                model_config=self.config,
                data_indices=self.data_indices, 
                graph_data=self.graph_data
            )
        
        elif self.config.model.model._target_ == 'anemoi.models.models.encoder_processor_decoder.AnemoiModelEncProcDec':
            from anemoi.models.models.encoder_processor_decoder import AnemoiModelEncProcDec

            self.model = AnemoiModelEncProcDec(
                model_config=self.config,
                data_indices=self.data_indices, 
                graph_data=self.graph_data
            )
        
        else:
            raise(NotImplementedError, f'This interface has not been implemented: {self.config.model.model._target_}')

<<<<<<< HEAD
=======
        # Instantiate the model
        self.model = instantiate(
            self.config.model.model,
            model_config=self.config,
            data_indices=self.data_indices,
            graph_data=self.graph_data,
            _recursive_=False,  # Disables recursive instantiation by Hydra
        )
>>>>>>> f31f8674

        # Use the forward method of the model directly
        self.forward = self.model.forward

    def predict_step(self, batch: torch.Tensor) -> torch.Tensor:
        """Prediction step for the model.

        Parameters
        ----------
        batch : torch.Tensor
            Input batched data.

        Returns
        -------
        torch.Tensor
            Predicted data.
        """
        batch = self.pre_processors(batch, in_place=False)

        with torch.no_grad():

            assert (
                len(batch.shape) == 4
            ), f"The input tensor has an incorrect shape: expected a 4-dimensional tensor, got {batch.shape}!"
            # Dimensions are
            # batch, timesteps, horizonal space, variables
            x = batch[:, 0 : self.multi_step, None, ...]  # add dummy ensemble dimension as 3rd index

            y_hat = self(x)

        return self.post_processors(y_hat, in_place=False)<|MERGE_RESOLUTION|>--- conflicted
+++ resolved
@@ -72,38 +72,6 @@
         self.pre_processors = Processors(processors)
         self.post_processors = Processors(processors, inverse=True)
         
-        # # TODO: Make the instantiate work
-        # self.model = instantiate(
-        #     self.config.model,
-        #     model_config=self.config,
-        #     data_indices=self.data_indices, 
-        #     graph_data=self.graph_data,
-        #     _recursive_=False
-        # )
-
-        if self.config.model.model._target_ == 'anemoi.models.models.encoder_processor_decoder.AnemoiModelEncProcDecHierarchical':
-            from anemoi.models.models.encoder_processor_decoder import AnemoiModelEncProcDecHierarchical
-
-            self.model = AnemoiModelEncProcDecHierarchical(
-                model_config=self.config,
-                data_indices=self.data_indices, 
-                graph_data=self.graph_data
-            )
-        
-        elif self.config.model.model._target_ == 'anemoi.models.models.encoder_processor_decoder.AnemoiModelEncProcDec':
-            from anemoi.models.models.encoder_processor_decoder import AnemoiModelEncProcDec
-
-            self.model = AnemoiModelEncProcDec(
-                model_config=self.config,
-                data_indices=self.data_indices, 
-                graph_data=self.graph_data
-            )
-        
-        else:
-            raise(NotImplementedError, f'This interface has not been implemented: {self.config.model.model._target_}')
-
-<<<<<<< HEAD
-=======
         # Instantiate the model
         self.model = instantiate(
             self.config.model.model,
@@ -112,7 +80,6 @@
             graph_data=self.graph_data,
             _recursive_=False,  # Disables recursive instantiation by Hydra
         )
->>>>>>> f31f8674
 
         # Use the forward method of the model directly
         self.forward = self.model.forward
