--- conflicted
+++ resolved
@@ -67,13 +67,9 @@
         self._register_latlon("data", self._graph_name_data)
         self._register_latlon("hidden", self._graph_name_hidden)
 
-<<<<<<< HEAD
+        self.data_indices = data_indices
+
         self.num_channels = model_config.model.num_channels
-=======
-        self.data_indices = data_indices
-
-        self.num_channels = config.model.num_channels
->>>>>>> 90ef59c2
 
         input_dim = self.multi_step * self.num_input_channels + self.latlons_data.shape[1] + self.trainable_data_size
 
@@ -113,7 +109,7 @@
         self.boundings = nn.ModuleList(
             [
                 instantiate(cfg, name_to_index=self.data_indices.model.output.name_to_index)
-                for cfg in getattr(config.model, "bounding", [])
+                for cfg in getattr(model_config.model, "bounding", [])
             ]
         )
 
