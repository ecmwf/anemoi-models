--- conflicted
+++ resolved
@@ -72,14 +72,9 @@
 
         self.layer_kernels = config.model.layer_kernels
 
-<<<<<<< HEAD
-        #try loading each of the requested kernels, as specified in config.model.layer_kernels
-        #If a given kernel isnt availible, fallback to the torch.NN implementation of the same name
-=======
         # try loading each of the requested kernels
         # If a given kernel isnt availible, fallback to the torch.NN implementation of the same name
         # TODO I would prefer to come up with a way for hydra to loop over options to instiate, rather then having to catch errors like this
->>>>>>> bd6fdb3b
 
         for kernel in self.layer_kernels:
             kernel_entry = self.layer_kernels[kernel]
