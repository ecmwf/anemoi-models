--- conflicted
+++ resolved
@@ -33,11 +33,8 @@
 - GraphTransformerMapperBlock chunking to reduce memory usage during inference [#46](https://github.com/ecmwf/anemoi-models/pull/46)
 - New `NamedNodesAttributes` class to handle node attributes in a more flexible way [#64](https://github.com/ecmwf/anemoi-models/pull/64)
 - Contributors file [#69](https://github.com/ecmwf/anemoi-models/pull/69)
-<<<<<<< HEAD
 - Add remappers, e.g. link functions to apply during training to facilitate learning of variables with a difficult distribution [#88]
 - Added `supporting_arrays` argument, which contains arrays to store in checkpoints. [#97](https://github.com/ecmwf/anemoi-models/pull/97)
-=======
->>>>>>> 225315ea
 
 ### Changed
 - Bugfixes for CI
