--- conflicted
+++ resolved
@@ -12,11 +12,8 @@
 
 ### Added
  - CI workflow to update the changelog on release
-<<<<<<< HEAD
  - Variable Bounding as configurable model layers [#13](https://github.com/ecmwf/anemoi-models/issues/13)
-=======
  - Remapper: Preprocessor for remapping one variable to multiple ones. Includes changes to the data indices since the remapper changes the number of variables.
->>>>>>> 79fd11a7
 
 ### Changed
 
