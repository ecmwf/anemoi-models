# Changelog

All notable changes to this project will be documented in this file.

The format is based on [Keep a Changelog](https://keepachangelog.com/en/1.1.0/),
and this project adheres to [Semantic Versioning](https://semver.org/spec/v2.0.0.html).

Please add your functional changes to the appropriate section in the PR.
Keep it human-readable, your future self will thank you!

## [Unreleased](https://github.com/ecmwf/anemoi-models/compare/0.3.0...HEAD)
<<<<<<< HEAD

## [0.3.0](https://github.com/ecmwf/anemoi-models/compare/0.2.1...0.3.0) - Remapping of (meteorological) Variables
=======
>>>>>>> 6e623b98

### Added
- Codeowners file
- Pygrep precommit hooks
- Docsig precommit hooks
- Changelog merge strategy
- configurabilty of the dropout probability in the the MultiHeadSelfAttention module
- Variable Bounding as configurable model layers [#13](https://github.com/ecmwf/anemoi-models/issues/13)

- CI workflow to update the changelog on release
- Remapper: Preprocessor for remapping one variable to multiple ones. Includes changes to the data indices since the remapper changes the number of variables. With optional config keywords.

### Changed
- Bugfixes for CI

<<<<<<< HEAD
- Update CI to inherit from common infrastructue reusable workflows
- run downstream-ci only when src and tests folders have changed
- New error messages for wrongs graphs.
=======
### Removed

## [0.3.0](https://github.com/ecmwf/anemoi-models/compare/0.2.1...0.3.0) - Remapping of (meteorological) Variables

### Added

- CI workflow to update the changelog on release
- Remapper: Preprocessor for remapping one variable to multiple ones. Includes changes to the data indices since the remapper changes the number of variables. With optional config keywords.

### Changed

- Update CI to inherit from common infrastructue reusable workflows
- run downstream-ci only when src and tests folders have changed
- New error messages for wrongs graphs.
- Feature: Change model to be instantiatable in the interface, addressing [#28](https://github.com/ecmwf/anemoi-models/issues/28) through [#45](https://github.com/ecmwf/anemoi-models/pulls/45)
>>>>>>> 6e623b98

### Removed

## [0.2.1](https://github.com/ecmwf/anemoi-models/compare/0.2.0...0.2.1) - Dependency update

### Added

- downstream-ci pipeline
- readthedocs PR update check action

### Removed

- anemoi-datasets dependency

## [0.2.0](https://github.com/ecmwf/anemoi-models/compare/0.1.0...0.2.0) - Support Heterodata

### Added

- Option to choose the edge attributes

### Changed

- Updated to support new PyTorch Geometric HeteroData structure (defined by `anemoi-graphs` package).

## [0.1.0](https://github.com/ecmwf/anemoi-models/releases/tag/0.1.0) - Initial Release

### Added

- Documentation
- Initial code release with models, layers, distributed, preprocessing, and data_indices
- Added Changelog

<!-- Add Git Diffs for Links above --><|MERGE_RESOLUTION|>--- conflicted
+++ resolved
@@ -9,11 +9,6 @@
 Keep it human-readable, your future self will thank you!
 
 ## [Unreleased](https://github.com/ecmwf/anemoi-models/compare/0.3.0...HEAD)
-<<<<<<< HEAD
-
-## [0.3.0](https://github.com/ecmwf/anemoi-models/compare/0.2.1...0.3.0) - Remapping of (meteorological) Variables
-=======
->>>>>>> 6e623b98
 
 ### Added
 - Codeowners file
@@ -29,11 +24,6 @@
 ### Changed
 - Bugfixes for CI
 
-<<<<<<< HEAD
-- Update CI to inherit from common infrastructue reusable workflows
-- run downstream-ci only when src and tests folders have changed
-- New error messages for wrongs graphs.
-=======
 ### Removed
 
 ## [0.3.0](https://github.com/ecmwf/anemoi-models/compare/0.2.1...0.3.0) - Remapping of (meteorological) Variables
@@ -49,7 +39,6 @@
 - run downstream-ci only when src and tests folders have changed
 - New error messages for wrongs graphs.
 - Feature: Change model to be instantiatable in the interface, addressing [#28](https://github.com/ecmwf/anemoi-models/issues/28) through [#45](https://github.com/ecmwf/anemoi-models/pulls/45)
->>>>>>> 6e623b98
 
 ### Removed
 
